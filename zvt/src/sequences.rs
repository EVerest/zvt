use crate::io::PacketTransport;
use crate::packets;
use crate::{encoding, ZvtEnum, ZvtParser, ZvtSerializer};
use anyhow::Result;
use async_stream::try_stream;
use futures::Stream;
<<<<<<< HEAD
use log::{debug, log_enabled, Level::Debug};
=======
>>>>>>> 8eb4a3ad
use std::boxed::Box;
use std::marker::Unpin;
use std::pin::Pin;
use tokio::io::{self, AsyncReadExt, AsyncWriteExt};

<<<<<<< HEAD
pub async fn read_packet_async(src: &mut Pin<&mut impl AsyncReadExt>) -> Result<Vec<u8>> {
    let mut buf = vec![0; 3];
    src.read_exact(&mut buf).await?;

    // Get the len.
    let len = if buf[2] == 0xff {
        buf.resize(5, 0);
        src.read_exact(&mut buf[3..5]).await?;
        u16::from_le_bytes(buf[3..5].try_into().unwrap()) as usize
    } else {
        buf[2] as usize
    };

    let start = buf.len();
    buf.resize(start + len, 0);
    src.read_exact(&mut buf[start..]).await?;

    if log_enabled!(Debug) {
        debug!("RX: {}", pretty_hex::simple_hex(&buf));
    }

    Ok(buf.to_vec())
}

pub async fn write_packet_async<T>(
    drain: &mut Pin<&mut impl AsyncWriteExt>,
    p: &T,
) -> io::Result<()>
where
    T: ZvtSerializer + Sync + Send,
    encoding::Default: encoding::Encoding<T>,
{
    let bytes = p.zvt_serialize();
    if log_enabled!(Debug) {
        debug!("TX: {}", pretty_hex::simple_hex(&bytes));
    }
    drain.write_all(&bytes).await
}

#[derive(ZvtEnum)]
enum Ack {
    Ack(packets::Ack),
}

pub async fn write_with_ack_async<T>(
    p: &T,
    src: &mut Pin<&mut (impl AsyncReadExt + AsyncWriteExt)>,
) -> Result<()>
where
    T: ZvtSerializer + Sync + Send,
    encoding::Default: encoding::Encoding<T>,
{
    // We declare the bytes as a separate variable to help the compiler to
    // figure out that we can send stuff between threads.
    write_packet_async(src, p).await?;

    let bytes = read_packet_async(src).await?;
    let _ = Ack::zvt_parse(&bytes)?;
    Ok(())
}

=======
>>>>>>> 8eb4a3ad
/// The trait for converting a sequence into a stream.
///
/// What is written below? The [Self::Input] type must be a command as defined
/// under [packets]. The [Self::Output] must implement the [ZvtParser] trait -
/// an enum listing all possible packets the PT may send to the ECR after
/// receiving the [Self::Input] message.
///
/// Additionally we enforce that the [Self::Input] and [Self::Output] are marked
/// with [Send], so the stream can be shared between threads (or moved into
/// [tokio::spawn], e.x.).
///
/// The default implementation just waits for one message, acknowledges it and
/// returns.
pub trait Sequence
where
    Self::Input: ZvtSerializer + Send + Sync,
    encoding::Default: encoding::Encoding<Self::Input>,
{
    type Input;
    type Output: ZvtParser + Send;

    fn into_stream<'a, Source>(
        input: &'a Self::Input,
        src: &'a mut PacketTransport<Source>,
    ) -> Pin<Box<dyn futures::Stream<Item = Result<Self::Output>> + Send + 'a>>
    where
        Source: AsyncReadExt + AsyncWriteExt + Unpin + Send,
        Self: 'a,
    {
        let s = try_stream! {
            // This pin has nothing to do with the fact that we return a Stream
            // but is needed to access methods like `write_packet`.
            src.write_packet_with_ack(input).await?;
            let packet = src.read_packet().await?;
            // Write the response.
<<<<<<< HEAD
            write_packet_async::<packets::Ack>(&mut src, &packets::Ack {}).await?;
=======
            src.write_packet::<packets::Ack>(&packets::Ack {}).await?;
>>>>>>> 8eb4a3ad
            yield packet;
        };
        Box::pin(s)
    }
}

/// Registration sequence as defined under 2.1.
///
/// Using the command Registration the ECR can set up different configurations
/// on the PT and also control the current status of the PT.
pub struct Registration {}

/// Response to [packets::Registration] as defined under 2.1.
#[derive(Debug, ZvtEnum)]
pub enum RegistrationResponse {
    CompletionData(packets::CompletionData),
}

impl Sequence for Registration {
    type Input = packets::Registration;
    type Output = RegistrationResponse;
}

/// Read-card sequence as defined under 2.21.
///
/// With this command the PT reads a chip-card/magnet-card and transmits the
/// card-data to the ECR.
pub struct ReadCard;

/// Response to [packets::ReadCard] message as defined in 2.21.
#[derive(Debug, ZvtEnum)]
#[allow(clippy::large_enum_variant)]
pub enum ReadCardResponse {
    IntermediateStatusInformation(packets::IntermediateStatusInformation),
    StatusInformation(packets::StatusInformation),
    Abort(packets::Abort),
}

impl Sequence for ReadCard {
    type Input = packets::ReadCard;
    type Output = ReadCardResponse;

    fn into_stream<'a, Source>(
        input: &'a Self::Input,
        src: &'a mut PacketTransport<Source>,
    ) -> Pin<Box<dyn futures::Stream<Item = Result<Self::Output>> + Send + 'a>>
    where
        Source: AsyncReadExt + AsyncWriteExt + Unpin + Send,
        Self: 'a,
    {
        let s = try_stream! {
            src.write_packet_with_ack(input).await?;
            loop {
                let packet = src.read_packet().await?;
                // Write the response.
<<<<<<< HEAD
                write_packet_async(&mut src, &packets::Ack {}).await?;
=======
                src.write_packet(&packets::Ack {}).await?;
>>>>>>> 8eb4a3ad

                match packet {
                    ReadCardResponse::StatusInformation(_) | ReadCardResponse::Abort(_) => {
                        yield packet;
                        break;
                    }
                    _ => yield packet,
                }
            }
        };
        Box::pin(s)
    }
}

/// Initialization sequence as defined under 2.18.
///
/// The command forces the PT to send a initialization message to the ECR.
pub struct Initialization;

/// Response to [packets::Initialization] message as defined under 2.18.
#[derive(Debug, ZvtEnum)]
pub enum InitializationResponse {
    /// 2.18.3
    IntermediateStatusInformation(packets::IntermediateStatusInformation),
    /// 2.18.4
    PrintLine(packets::PrintLine),
    /// 2.18.4
    PrintTextBlock(packets::PrintTextBlock),
    /// 2.18.5, terminal.
    CompletionData(packets::CompletionData),
    /// 2.18.6, terminal.
    Abort(packets::Abort),
}

impl Sequence for Initialization {
    /// Defined under 2.18.1
    type Input = packets::Initialization;
    type Output = InitializationResponse;

    fn into_stream<'a, Source>(
        input: &'a Self::Input,
        src: &'a mut PacketTransport<Source>,
    ) -> Pin<Box<dyn Stream<Item = Result<Self::Output>> + Send + 'a>>
    where
        Source: AsyncReadExt + AsyncWriteExt + Unpin + Send,
        Self: 'a,
    {
        let s = try_stream! {
            // 2.18.1
            src.write_packet_with_ack(input).await?;
            loop {
                let response = src.read_packet().await?;

                // Every message requires an Ack.
<<<<<<< HEAD
                write_packet_async(&mut src, &packets::Ack {}).await?;
=======
                src.write_packet(&packets::Ack {}).await?;
>>>>>>> 8eb4a3ad

                match response {
                    InitializationResponse::CompletionData(_)
                    | InitializationResponse::Abort(_) => {
                        yield response;
                        break;
                    }
                    _ => yield response,
                }
            }
        };
        Box::pin(s)
    }
}

/// Set/Reset the terminal id as defined under 2.45.
///
/// Causes the PT to set or reset the terminal identifier. The command will only
/// be executed, if the turnover storage is empty e.g. after an [EndOfDay]
/// sequence.
pub struct SetTerminalId;

/// Response to [packets::SetTerminalId] message as defined in 2.45.2
#[derive(Debug, ZvtEnum)]
pub enum SetTerminalIdResponse {
    /// 2.45.2, terminal.
    CompletionData(packets::CompletionData),
    /// 2.45.2, terminal.
    Abort(packets::Abort),
}

impl Sequence for SetTerminalId {
    /// 2.45.1
    type Input = packets::SetTerminalId;
    type Output = SetTerminalIdResponse;
}

/// The Reset-terminal sequence, defined under 2.43.
///
/// With this command the ECR causes the PT to restart.
pub struct ResetTerminal;

/// Response to [packets::ResetTerminal] message, defined under 2.43.2.
#[derive(Debug, ZvtEnum)]
pub enum ResetTerminalResponse {
    /// 2.43.2, terminal.
    CompletionData(packets::CompletionData),
}

impl Sequence for ResetTerminal {
    /// 2.43.1
    type Input = packets::ResetTerminal;
    type Output = ResetTerminalResponse;
}

/// Diagnosis sequence, as defined under 2.17.
///
/// With this command the ECR forces the PT to send a diagnostic message to the
/// host.
pub struct Diagnosis;

/// Response to [packets::Diagnosis] message, as defined under 2.17.
#[derive(Debug, ZvtEnum)]
pub enum DiagnosisResponse {
    // 2.17.2 not implemented.
    /// 2.17.3
    IntermediateStatusInformation(packets::IntermediateStatusInformation),
    /// 2.17.4.
    ///
    /// The message definition can be found under 3.4:
    ///
    /// If the PT sends this command to the ECR, the ECR sets its system-time to
    /// the value sent in Data block.
    SetTimeAndDate(packets::SetTimeAndDate),
    /// 2.17.5
    PrintLine(packets::PrintLine),
    /// 2.17.5
    PrintTextBlock(packets::PrintTextBlock),
    /// 2.17.6, terminal.
    CompletionData(packets::CompletionData),
    /// 2.17.6, terminal.
    Abort(packets::Abort),
}

impl Sequence for Diagnosis {
    /// 2.17.1
    type Input = packets::Diagnosis;
    type Output = DiagnosisResponse;

    fn into_stream<'a, Source>(
        input: &'a Self::Input,
        src: &'a mut PacketTransport<Source>,
    ) -> Pin<Box<dyn Stream<Item = Result<Self::Output>> + Send + 'a>>
    where
        Source: AsyncReadExt + AsyncWriteExt + Unpin + Send,
        Self: 'a,
    {
        let s = try_stream! {
            // 2.18.1
            src.write_packet_with_ack(input).await?;
            loop {
                let response = src.read_packet().await?;

                // Every message requires an Ack.
<<<<<<< HEAD
                write_packet_async(&mut src, &packets::Ack {}).await?;
=======
                src.write_packet(&packets::Ack {}).await?;
>>>>>>> 8eb4a3ad

                match response {
                    DiagnosisResponse::CompletionData(_)
                    | DiagnosisResponse::Abort(_) => {
                        yield response;
                        break;
                    }
                    _ => yield response,
                }
            }
        };
        Box::pin(s)
    }
}

/// End-of-day sequence as defined under 2.16.
///
/// With this command the ECR induces the PT to transfer the stored turnover to
/// the host.
pub struct EndOfDay;

/// Response to [packets::EndOfDay] message as defined under 2.16.
#[derive(Debug, ZvtEnum)]
#[allow(clippy::large_enum_variant)]
pub enum EndOfDayResponse {
    // TODO(ddo) 2.16.2 not implemented
    /// 2.16.3
    IntermediateStatusInformation(packets::IntermediateStatusInformation),
    /// 2.16.4
    StatusInformation(packets::StatusInformation),
    /// 2.16.5
    PrintLine(packets::PrintLine),
    /// 2.16.5
    PrintTextBlock(packets::PrintTextBlock),
    /// 2.16.6
    CompletionData(packets::CompletionData),
    /// 2.16.6
    ///
    /// Our data shows that if there is a pending transaction, the PT rather
    /// returns [packets::PartialReversalAbort] over [packets::Abort].
    Abort(packets::PartialReversalAbort),
}

impl Sequence for EndOfDay {
    /// 2.16.1
    type Input = packets::EndOfDay;
    type Output = EndOfDayResponse;

    fn into_stream<'a, Source>(
        input: &'a Self::Input,
        src: &'a mut PacketTransport<Source>,
    ) -> Pin<Box<dyn Stream<Item = Result<Self::Output>> + Send + 'a>>
    where
        Source: AsyncReadExt + AsyncWriteExt + Unpin + Send,
        Self: 'a,
    {
        let s = try_stream! {
            // 2.16.1
            src.write_packet_with_ack(input).await?;

            loop {
                let packet = src.read_packet().await?;

                // Write the response.
<<<<<<< HEAD
                write_packet_async(&mut src, &packets::Ack {}).await?;
=======
                src.write_packet(&packets::Ack {}).await?;
>>>>>>> 8eb4a3ad
                match packet {
                    EndOfDayResponse::CompletionData(_) | EndOfDayResponse::Abort(_) => {
                        yield packet;
                        break;
                    }
                    _ => yield packet,
                }
            }
        };
        Box::pin(s)
    }
}

/// Reservation sequence as defined under 2.8.
///
/// The ECR requests PT to reserve a certain payment-amount. This is necessary
/// when the final payment-amount is only established after the authorization.
/// In this case the ECR firstly reserves an amount (= maximal Possible
/// payment-amount) and then, after the sales-process, releases the unused
/// amount via a [PartialReversal] or Book Total (06 24, not implemented).
pub struct Reservation;

/// Response to [packets::Reservation] message, as defined under 2.8.
///
/// The response is the same as for Authorization, defined in chapter 2.1.
#[derive(Debug, ZvtEnum)]
#[allow(clippy::large_enum_variant)]
pub enum AuthorizationResponse {
    /// 2.2.4
    IntermediateStatusInformation(packets::IntermediateStatusInformation),
    // 2.2.5 produces no message.
    /// 2.2.6
    StatusInformation(packets::StatusInformation),
    /// 2.2.7
    PrintLine(packets::PrintLine),
    /// 2.2.7
    PrintTextBlock(packets::PrintTextBlock),
    // 2.2.8 produces no message.
    /// 2.2.9
    CompletionData(packets::CompletionData),
    /// 2.2.9
    Abort(packets::Abort),
}

impl Sequence for Reservation {
    type Input = packets::Reservation;
    type Output = AuthorizationResponse;

    fn into_stream<'a, Source>(
        input: &'a Self::Input,
        src: &'a mut PacketTransport<Source>,
    ) -> Pin<Box<dyn Stream<Item = Result<Self::Output>> + Send + 'a>>
    where
        Source: AsyncReadExt + AsyncWriteExt + Unpin + Send,
        Self: 'a,
    {
        let s = try_stream! {
            // 2.8
            src.write_packet_with_ack(input).await?;

            loop {
<<<<<<< HEAD
                let bytes = read_packet_async(&mut src).await?;
                let packet = AuthorizationResponse::zvt_parse(&bytes)?;
                write_packet_async(&mut src, &packets::Ack {}).await?;
=======
                let packet = src.read_packet().await?;
                src.write_packet(&packets::Ack {}).await?;
>>>>>>> 8eb4a3ad
                match packet {
                    AuthorizationResponse::CompletionData(_) | AuthorizationResponse::Abort(_) => {
                        yield packet;
                        break;
                    }
                    _ => yield packet,
                }
            }
        };
        Box::pin(s)
    }
}

/// Partial reversal sequence as defined under 2.10.
///
/// This command executes a Partial-Reversal for a [Reservation] to release the
/// unused amount of the reservation. The Partial-Reversal is only carried-out
/// if a Pre-Authorization with the passed receipt number (returned in
/// [packets::StatusInformation::receipt_no] after running [Reservation]) is
/// found in the turnover-records.
pub struct PartialReversal;

/// Response to [packets::PartialReversal] message as defined in 2.10.
///
/// The output is identical to Reversal (06 30), which has the same output
/// as Authorization (06 01). The only difference is the 2.10.1 case, where
/// we return the currently active transactions.
#[derive(Debug, ZvtEnum)]
#[allow(clippy::large_enum_variant)]
pub enum PartialReversalResponse {
    /// 2.2.4
    IntermediateStatusInformation(packets::IntermediateStatusInformation),
    // 2.2.5 produces no message.
    /// 2.2.6
    StatusInformation(packets::StatusInformation),
    /// 2.2.7
    PrintLine(packets::PrintLine),
    /// 2.2.7
    PrintTextBlock(packets::PrintTextBlock),
    // 2.2.8 produces no message.
    /// 2.2.9
    CompletionData(packets::CompletionData),
    /// 2.2.9 and 2.10.1 Abort messages.
    ///
    /// Note: The [packets::Abort] message is a valid subset of
    /// [packets::PartialReversalAbort].
    PartialReversalAbort(packets::PartialReversalAbort),
}

impl Sequence for PartialReversal {
    /// 2.10
    type Input = packets::PartialReversal;
    type Output = PartialReversalResponse;

    fn into_stream<'a, Source>(
        input: &'a Self::Input,
        src: &'a mut PacketTransport<Source>,
    ) -> Pin<Box<dyn Stream<Item = Result<Self::Output>> + Send + 'a>>
    where
        Source: AsyncReadExt + AsyncWriteExt + Unpin + Send,
        Self: 'a,
    {
        let s = try_stream! {
            src.write_packet_with_ack(input).await?;

            loop {
<<<<<<< HEAD
                let bytes = read_packet_async(&mut src).await?;
                let packet = PartialReversalResponse::zvt_parse(&bytes)?;
                write_packet_async(&mut src, &packets::Ack {}).await?;
=======
                let packet = src.read_packet().await?;
                src.write_packet(&packets::Ack {}).await?;
>>>>>>> 8eb4a3ad
                match packet {
                    PartialReversalResponse::CompletionData(_)
                    | PartialReversalResponse::PartialReversalAbort(_) => {
                        yield packet;
                        break;
                    }
                    _ => yield packet,
                }
            }
        };
        Box::pin(s)
    }
}

/// Pre-Auth-Reversal sequence as defined in 2.14
///
/// This command executes a reversal of a [Reservation] in the case of a
/// null-filling. The sequence is identical to the [PartialReversal].
pub struct PreAuthReversal;

impl Sequence for PreAuthReversal {
    type Input = packets::PreAuthReversal;
    type Output = PartialReversalResponse;

    fn into_stream<'a, Source>(
        input: &'a Self::Input,
        src: &'a mut PacketTransport<Source>,
    ) -> Pin<Box<dyn Stream<Item = Result<Self::Output>> + Send + 'a>>
    where
        Source: AsyncReadExt + AsyncWriteExt + Unpin + Send,
        Self: 'a,
    {
        let s = try_stream! {
            src.write_packet_with_ack(input).await?;

            loop {
<<<<<<< HEAD
                let bytes = read_packet_async(&mut src).await?;
                let packet = PartialReversalResponse::zvt_parse(&bytes)?;
                write_packet_async(&mut src, &packets::Ack {}).await?;
=======
                let packet = src.read_packet().await?;
                src.write_packet(&packets::Ack {}).await?;
>>>>>>> 8eb4a3ad
                match packet {
                    PartialReversalResponse::CompletionData(_)
                    | PartialReversalResponse::PartialReversalAbort(_) => {
                        yield packet;
                        break;
                    }
                    _ => yield packet,
                }
            }
        };
        Box::pin(s)
    }
}

/// Prints the system information as defined in 2.44.
///
/// With this command the ECR causes the PT to print its system information to
/// the print target defined in [Registration].
pub struct PrintSystemConfiguration;

/// Response to [packets::PrintSystemConfiguration] message, as defined in 2.44.
#[derive(Debug, ZvtEnum)]
pub enum PrintSystemConfigurationResponse {
    /// 2.44.2
    PrintLine(packets::PrintLine),
    /// 2.44.2
    PrintTextBlock(packets::PrintTextBlock),
    /// 2.44.3
    CompletionData(packets::CompletionData),
}

impl Sequence for PrintSystemConfiguration {
    type Input = packets::PrintSystemConfiguration;
    type Output = PrintSystemConfigurationResponse;

    fn into_stream<'a, Source>(
        input: &'a Self::Input,
        src: &'a mut PacketTransport<Source>,
    ) -> Pin<Box<dyn Stream<Item = Result<Self::Output>> + Send + 'a>>
    where
        Source: AsyncReadExt + AsyncWriteExt + Unpin + Send,
        Self: 'a,
    {
        let s = try_stream! {
            src.write_packet_with_ack(input).await?;

            loop {
<<<<<<< HEAD
                let bytes = read_packet_async(&mut src).await?;
                let packet = PrintSystemConfigurationResponse::zvt_parse(&bytes)?;
                write_packet_async(&mut src, &packets::Ack {}).await?;
=======
                let packet = src.read_packet().await?;
                src.write_packet(&packets::Ack {}).await?;
>>>>>>> 8eb4a3ad
                match packet {
                    PrintSystemConfigurationResponse::CompletionData(_) => {
                        yield packet;
                        break;
                    }
                    _ => yield packet,
                }
            }
        };
        Box::pin(s)
    }
}

/// Sets the language of the PT as defined in 2.36.
///
/// With this command the ECR selects the language in the PT.
pub struct SelectLanguage;

/// Response to [packets::SelectLanguage] message as defined in 2.36.
#[derive(Debug, ZvtEnum)]
pub enum SelectLanguageResponse {
    CompletionData(packets::CompletionData),
}

impl Sequence for SelectLanguage {
    type Input = packets::SelectLanguage;
    type Output = SelectLanguageResponse;
}

/// Status enquiry sequence as defined in 2.55.
///
/// With this command the ECR can request the Status of the PT allow the PT to
/// carry out time-controlled events (e.g. OPT-actions or End-of-Day). To allow
/// time-controlled events on the PT to be executed punctually the ECR should
/// send Status-Enquiries as often as possible (every minute or more frequently).
pub struct StatusEnquiry;

/// Response to [packets::StatusEnquiry] message as defined in 2.55.
#[derive(Debug, ZvtEnum)]
pub enum StatusEnquiryResponse {
    // 2.55.2 not supported
    /// 2.55.3
    IntermediateStatusInformation(packets::IntermediateStatusInformation),
    /// 2.55.4
    PrintLine(packets::PrintLine),
    /// 2.55.4
    PrintTextBlock(packets::PrintTextBlock),
    /// 2.55.5
    CompletionData(packets::CompletionData),
}

impl Sequence for StatusEnquiry {
    type Input = packets::StatusEnquiry;
    type Output = StatusEnquiryResponse;

    fn into_stream<'a, Source>(
        input: &'a Self::Input,
        src: &'a mut PacketTransport<Source>,
    ) -> Pin<Box<dyn Stream<Item = Result<Self::Output>> + Send + 'a>>
    where
        Source: AsyncReadExt + AsyncWriteExt + Unpin + Send,
        Self: 'a,
    {
        let s = try_stream! {
            src.write_packet_with_ack(input).await?;

            loop {
<<<<<<< HEAD
                let bytes = read_packet_async(&mut src).await?;
                let packet = StatusEnquiryResponse::zvt_parse(&bytes)?;
                write_packet_async(&mut src, &packets::Ack {}).await?;
=======
                let packet = src.read_packet().await?;
                src.write_packet(&packets::Ack {}).await?;
>>>>>>> 8eb4a3ad
                match packet {
                    StatusEnquiryResponse::CompletionData(_) => {
                        yield packet;
                        break;
                    }
                    _ => yield packet,
                }
            }
        };
        Box::pin(s)
    }
}<|MERGE_RESOLUTION|>--- conflicted
+++ resolved
@@ -4,79 +4,11 @@
 use anyhow::Result;
 use async_stream::try_stream;
 use futures::Stream;
-<<<<<<< HEAD
-use log::{debug, log_enabled, Level::Debug};
-=======
->>>>>>> 8eb4a3ad
 use std::boxed::Box;
 use std::marker::Unpin;
 use std::pin::Pin;
-use tokio::io::{self, AsyncReadExt, AsyncWriteExt};
-
-<<<<<<< HEAD
-pub async fn read_packet_async(src: &mut Pin<&mut impl AsyncReadExt>) -> Result<Vec<u8>> {
-    let mut buf = vec![0; 3];
-    src.read_exact(&mut buf).await?;
-
-    // Get the len.
-    let len = if buf[2] == 0xff {
-        buf.resize(5, 0);
-        src.read_exact(&mut buf[3..5]).await?;
-        u16::from_le_bytes(buf[3..5].try_into().unwrap()) as usize
-    } else {
-        buf[2] as usize
-    };
-
-    let start = buf.len();
-    buf.resize(start + len, 0);
-    src.read_exact(&mut buf[start..]).await?;
-
-    if log_enabled!(Debug) {
-        debug!("RX: {}", pretty_hex::simple_hex(&buf));
-    }
-
-    Ok(buf.to_vec())
-}
-
-pub async fn write_packet_async<T>(
-    drain: &mut Pin<&mut impl AsyncWriteExt>,
-    p: &T,
-) -> io::Result<()>
-where
-    T: ZvtSerializer + Sync + Send,
-    encoding::Default: encoding::Encoding<T>,
-{
-    let bytes = p.zvt_serialize();
-    if log_enabled!(Debug) {
-        debug!("TX: {}", pretty_hex::simple_hex(&bytes));
-    }
-    drain.write_all(&bytes).await
-}
-
-#[derive(ZvtEnum)]
-enum Ack {
-    Ack(packets::Ack),
-}
-
-pub async fn write_with_ack_async<T>(
-    p: &T,
-    src: &mut Pin<&mut (impl AsyncReadExt + AsyncWriteExt)>,
-) -> Result<()>
-where
-    T: ZvtSerializer + Sync + Send,
-    encoding::Default: encoding::Encoding<T>,
-{
-    // We declare the bytes as a separate variable to help the compiler to
-    // figure out that we can send stuff between threads.
-    write_packet_async(src, p).await?;
-
-    let bytes = read_packet_async(src).await?;
-    let _ = Ack::zvt_parse(&bytes)?;
-    Ok(())
-}
-
-=======
->>>>>>> 8eb4a3ad
+use tokio::io::{AsyncReadExt, AsyncWriteExt};
+
 /// The trait for converting a sequence into a stream.
 ///
 /// What is written below? The [Self::Input] type must be a command as defined
@@ -112,11 +44,7 @@
             src.write_packet_with_ack(input).await?;
             let packet = src.read_packet().await?;
             // Write the response.
-<<<<<<< HEAD
-            write_packet_async::<packets::Ack>(&mut src, &packets::Ack {}).await?;
-=======
             src.write_packet::<packets::Ack>(&packets::Ack {}).await?;
->>>>>>> 8eb4a3ad
             yield packet;
         };
         Box::pin(s)
@@ -172,11 +100,7 @@
             loop {
                 let packet = src.read_packet().await?;
                 // Write the response.
-<<<<<<< HEAD
-                write_packet_async(&mut src, &packets::Ack {}).await?;
-=======
-                src.write_packet(&packets::Ack {}).await?;
->>>>>>> 8eb4a3ad
+                src.write_packet(&packets::Ack {}).await?;
 
                 match packet {
                     ReadCardResponse::StatusInformation(_) | ReadCardResponse::Abort(_) => {
@@ -231,11 +155,7 @@
                 let response = src.read_packet().await?;
 
                 // Every message requires an Ack.
-<<<<<<< HEAD
-                write_packet_async(&mut src, &packets::Ack {}).await?;
-=======
-                src.write_packet(&packets::Ack {}).await?;
->>>>>>> 8eb4a3ad
+                src.write_packet(&packets::Ack {}).await?;
 
                 match response {
                     InitializationResponse::CompletionData(_)
@@ -340,11 +260,7 @@
                 let response = src.read_packet().await?;
 
                 // Every message requires an Ack.
-<<<<<<< HEAD
-                write_packet_async(&mut src, &packets::Ack {}).await?;
-=======
-                src.write_packet(&packets::Ack {}).await?;
->>>>>>> 8eb4a3ad
+                src.write_packet(&packets::Ack {}).await?;
 
                 match response {
                     DiagnosisResponse::CompletionData(_)
@@ -409,11 +325,7 @@
                 let packet = src.read_packet().await?;
 
                 // Write the response.
-<<<<<<< HEAD
-                write_packet_async(&mut src, &packets::Ack {}).await?;
-=======
-                src.write_packet(&packets::Ack {}).await?;
->>>>>>> 8eb4a3ad
+                src.write_packet(&packets::Ack {}).await?;
                 match packet {
                     EndOfDayResponse::CompletionData(_) | EndOfDayResponse::Abort(_) => {
                         yield packet;
@@ -475,14 +387,8 @@
             src.write_packet_with_ack(input).await?;
 
             loop {
-<<<<<<< HEAD
-                let bytes = read_packet_async(&mut src).await?;
-                let packet = AuthorizationResponse::zvt_parse(&bytes)?;
-                write_packet_async(&mut src, &packets::Ack {}).await?;
-=======
                 let packet = src.read_packet().await?;
                 src.write_packet(&packets::Ack {}).await?;
->>>>>>> 8eb4a3ad
                 match packet {
                     AuthorizationResponse::CompletionData(_) | AuthorizationResponse::Abort(_) => {
                         yield packet;
@@ -549,14 +455,8 @@
             src.write_packet_with_ack(input).await?;
 
             loop {
-<<<<<<< HEAD
-                let bytes = read_packet_async(&mut src).await?;
-                let packet = PartialReversalResponse::zvt_parse(&bytes)?;
-                write_packet_async(&mut src, &packets::Ack {}).await?;
-=======
                 let packet = src.read_packet().await?;
                 src.write_packet(&packets::Ack {}).await?;
->>>>>>> 8eb4a3ad
                 match packet {
                     PartialReversalResponse::CompletionData(_)
                     | PartialReversalResponse::PartialReversalAbort(_) => {
@@ -593,14 +493,8 @@
             src.write_packet_with_ack(input).await?;
 
             loop {
-<<<<<<< HEAD
-                let bytes = read_packet_async(&mut src).await?;
-                let packet = PartialReversalResponse::zvt_parse(&bytes)?;
-                write_packet_async(&mut src, &packets::Ack {}).await?;
-=======
                 let packet = src.read_packet().await?;
                 src.write_packet(&packets::Ack {}).await?;
->>>>>>> 8eb4a3ad
                 match packet {
                     PartialReversalResponse::CompletionData(_)
                     | PartialReversalResponse::PartialReversalAbort(_) => {
@@ -648,14 +542,8 @@
             src.write_packet_with_ack(input).await?;
 
             loop {
-<<<<<<< HEAD
-                let bytes = read_packet_async(&mut src).await?;
-                let packet = PrintSystemConfigurationResponse::zvt_parse(&bytes)?;
-                write_packet_async(&mut src, &packets::Ack {}).await?;
-=======
                 let packet = src.read_packet().await?;
                 src.write_packet(&packets::Ack {}).await?;
->>>>>>> 8eb4a3ad
                 match packet {
                     PrintSystemConfigurationResponse::CompletionData(_) => {
                         yield packet;
@@ -723,14 +611,8 @@
             src.write_packet_with_ack(input).await?;
 
             loop {
-<<<<<<< HEAD
-                let bytes = read_packet_async(&mut src).await?;
-                let packet = StatusEnquiryResponse::zvt_parse(&bytes)?;
-                write_packet_async(&mut src, &packets::Ack {}).await?;
-=======
                 let packet = src.read_packet().await?;
                 src.write_packet(&packets::Ack {}).await?;
->>>>>>> 8eb4a3ad
                 match packet {
                     StatusEnquiryResponse::CompletionData(_) => {
                         yield packet;
